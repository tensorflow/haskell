-- Copyright 2016 TensorFlow authors.
--
-- Licensed under the Apache License, Version 2.0 (the "License");
-- you may not use this file except in compliance with the License.
-- You may obtain a copy of the License at
--
--     http://www.apache.org/licenses/LICENSE-2.0
--
-- Unless required by applicable law or agreed to in writing, software
-- distributed under the License is distributed on an "AS IS" BASIS,
-- WITHOUT WARRANTIES OR CONDITIONS OF ANY KIND, either express or implied.
-- See the License for the specific language governing permissions and
-- limitations under the License.

{-# LANGUAGE DataKinds #-}
{-# LANGUAGE FlexibleContexts #-}
{-# LANGUAGE FlexibleInstances #-}
{-# LANGUAGE FunctionalDependencies #-}
{-# LANGUAGE GADTs #-}
{-# LANGUAGE DeriveFunctor #-}
{-# LANGUAGE KindSignatures #-}
{-# LANGUAGE MultiParamTypeClasses #-}
{-# LANGUAGE OverloadedStrings #-}
{-# LANGUAGE Rank2Types #-}
{-# LANGUAGE TypeFamilies #-}
{-# LANGUAGE TypeOperators #-}
{-# LANGUAGE UndecidableInstances #-}  -- For the Render class

module TensorFlow.Tensor where

import Data.ByteString (ByteString)
import Data.String (IsString(..))
import qualified Data.Text as Text
import Lens.Family2 ((^.))
import Lens.Family2.State ((%=), use)

import Proto.Tensorflow.Core.Framework.NodeDef (device)
import TensorFlow.Build
import TensorFlow.Output (Output, NodeName, outputNodeName, Device(..))
import TensorFlow.Types
    ( TensorType
    , TensorData(..)
    , ListOf(..)
    )
import qualified TensorFlow.Internal.FFI as FFI

-- | A named output of a TensorFlow operation.
--
-- The type parameter @a@ is the type of the elements in the 'Tensor'.  The
-- parameter @v@ is either:
--
--   * 'Build': An unrendered, immutable value.
--   * 'Value': A rendered, immutable value.
--   * 'Ref': A rendered stateful handle (e.g., a variable).
--
-- Note that 'expr', 'value', 'render' and 'renderValue' can help convert between
-- the different types of 'Tensor'.
data Tensor v a where
    Tensor :: TensorKind v => {tensorOutput :: v Output} -> Tensor v a

newtype Value a = Value {runValue :: a}
    deriving Functor

instance Applicative Value where
    pure = Value
    Value f <*> Value x = Value $ f x

instance Monad Value where
    f >>= g = g $ runValue f

newtype Ref a = Ref {runRef :: a}
    deriving Functor

instance Applicative Ref where
    pure = Ref
    Ref f <*> Ref x = Ref $ f x

instance Monad Ref where
    f >>= g = g $ runRef f

-- | Cast a 'Tensor Ref' into a 'Tensor Value'. This behaves like a no-op.
value :: Tensor Ref a -> Tensor Value a
value (Tensor o) = Tensor $ Value $ runRef o

renderValue :: MonadBuild m => Tensor v a -> m (Tensor Value a)
renderValue (Tensor o) = render $ Tensor $ toBuild o

-- | A pair of a 'Tensor' and some data that should be fed into that 'Tensor'
-- when running the graph.
data Feed = Feed Output FFI.TensorData

-- | A class ensuring that a given tensor is rendered, i.e., has a fixed
-- name, device, etc.
class Rendered t where
    renderedOutput :: t a -> Output

instance Rendered (Tensor Value) where
    renderedOutput = runValue . tensorOutput

instance Rendered (Tensor Ref) where
    renderedOutput = runRef . tensorOutput

tensorNodeName :: Rendered t => t a -> NodeName
tensorNodeName = outputNodeName . renderedOutput


-- | Create a 'Feed' for feeding the given data into a 'Tensor' when running
-- the graph.
--
-- Note that if a 'Tensor' is rendered, its identity may change; so feeding the
-- rendered 'Tensor' may be different than feeding the original 'Tensor'.
feed :: Rendered t => t a -> TensorData a -> Feed
feed t (TensorData td) = Feed (renderedOutput t) td

-- | Create a 'Tensor' for a given name.  This can be used to reference nodes
-- in a 'GraphDef' that was loaded via 'addGraphDef'.
-- TODO(judahjacobson): add more safety checks here.
tensorFromName :: TensorKind v => Text.Text -> Tensor v a
tensorFromName = Tensor . pure . fromString . Text.unpack

-- | Like 'tensorFromName', but type-restricted to 'Value'.
tensorValueFromName :: Text.Text -> Tensor Value a
tensorValueFromName = tensorFromName

-- | Like 'tensorFromName', but type-restricted to 'Ref'.
tensorRefFromName :: Text.Text -> Tensor Ref a
tensorRefFromName = tensorFromName

type TensorList v = ListOf (Tensor v)

tensorListOutputs :: Rendered (Tensor v) => TensorList v as -> [Output]
tensorListOutputs Nil = []
tensorListOutputs (t :/ ts) = renderedOutput t : tensorListOutputs ts

-- | Places all nodes rendered in the given 'Build' action on the same
-- device as the given Tensor (see also 'withDevice'). Make sure that
-- the action has side effects of rendering the desired tensors. A pure
-- return would not have the desired effect.
colocateWith :: (MonadBuild m, Rendered t) => t b -> m a -> m a
colocateWith t x = do
    d <- build $ Device . (^. device)
               <$> lookupNode (outputNodeName $ renderedOutput t)
    withDevice (Just d) x


-- | Render a 'Tensor', fixing its name, scope, device and control inputs from
-- the 'MonadBuild' context.  Also renders any dependencies of the 'Tensor' that
-- weren't already rendered.
--
-- This operation is idempotent; calling 'render' on the same input in the same
-- context will produce the same result.  However, rendering the same
-- @Tensor Build@ in two different contexts may result in two different
-- @Tensor Value@s.
render :: MonadBuild m => Tensor Build a -> m (Tensor Value a)
render (Tensor t) = Tensor . Value <$> build t

-- TODO: better name.
expr :: TensorKind v => Tensor v a -> Tensor Build a
expr (Tensor o) = Tensor $ toBuild o

-- | Records the given summary action in Build for retrieval with
-- Summary protocol buffer in string form. For safety, use the
-- pre-composed functions: Logging.scalarSummary and
-- Logging.histogramSummary.
addSummary :: (MonadBuild m, TensorKind v) => Tensor v ByteString -- ^ A 'SummaryTensor'
                        -> m ()
addSummary t = build $ do
    -- TODO: more generic way
    o <- toBuild $ tensorOutput t
    summaries %= (o :)

-- | Retrieves the summary ops collected thus far. Typically this only
-- happens once, but if 'TensorFlow.Session.buildWithSummary' is used
-- repeatedly, the values accumulate.
collectAllSummaries :: MonadBuild m => m [SummaryTensor]
collectAllSummaries = build $ map (Tensor . Value) <$> use summaries

-- | Synonym for the tensors that return serialized Summary proto.
type SummaryTensor = Tensor Value ByteString

-- | An internal class for kinds of Tensors.
class Monad v => TensorKind v where
    toBuild :: v a -> Build a

instance TensorKind Value where
    toBuild = return . runValue

instance TensorKind Ref where
    toBuild = return . runRef

instance TensorKind Build where
    toBuild = id


<<<<<<< HEAD
class ConvertToTensor t where
    convertToTensor :: TensorType a => t a -> Tensor Build a

instance ConvertToTensor (Tensor Value) where
    convertToTensor = expr

instance ConvertToTensor (Tensor Ref) where
    convertToTensor = expr
=======
-- | Types which can be converted to `Tensor`.
class ToTensor t where
    toTensor :: TensorType a => t a -> Tensor Build a

instance TensorKind v => ToTensor (Tensor v) where
    toTensor = expr
>>>>>>> ddb4fe4f
<|MERGE_RESOLUTION|>--- conflicted
+++ resolved
@@ -192,20 +192,9 @@
     toBuild = id
 
 
-<<<<<<< HEAD
-class ConvertToTensor t where
-    convertToTensor :: TensorType a => t a -> Tensor Build a
-
-instance ConvertToTensor (Tensor Value) where
-    convertToTensor = expr
-
-instance ConvertToTensor (Tensor Ref) where
-    convertToTensor = expr
-=======
 -- | Types which can be converted to `Tensor`.
 class ToTensor t where
     toTensor :: TensorType a => t a -> Tensor Build a
 
 instance TensorKind v => ToTensor (Tensor v) where
-    toTensor = expr
->>>>>>> ddb4fe4f
+    toTensor = expr