--- conflicted
+++ resolved
@@ -30,11 +30,7 @@
 import TensorFlow.Build (opDef)
 import TensorFlow.BuildOp (buildInputs, pureOp, OpParams)
 import TensorFlow.Output (opInputs, unNodeName)
-<<<<<<< HEAD
-import TensorFlow.Tensor (ConvertToTensor(..), Rendered(..), tensorNodeName)
-=======
 import TensorFlow.Tensor (Rendered(..), ToTensor(..), tensorNodeName)
->>>>>>> ddb4fe4f
 import TensorFlow.Types (tensorType)
 import qualified TensorFlow.GenOps.Core as CoreOps
 import TensorFlow.Ops (zeros)
@@ -44,13 +40,8 @@
 instance Rendered Variable where
     renderedOutput (Variable v) = renderedOutput v
 
-<<<<<<< HEAD
-instance ConvertToTensor Variable where
-    convertToTensor = readValue
-=======
 instance ToTensor Variable where
     toTensor = readValue
->>>>>>> ddb4fe4f
 
 -- | Creates a new, uninitialized variable.
 variable :: (MonadBuild m, TensorType a) => Shape -> m (Variable a)
