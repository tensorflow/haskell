-- Copyright 2016 TensorFlow authors.
--
-- Licensed under the Apache License, Version 2.0 (the "License");
-- you may not use this file except in compliance with the License.
-- You may obtain a copy of the License at
--
--     http://www.apache.org/licenses/LICENSE-2.0
--
-- Unless required by applicable law or agreed to in writing, software
-- distributed under the License is distributed on an "AS IS" BASIS,
-- WITHOUT WARRANTIES OR CONDITIONS OF ANY KIND, either express or implied.
-- See the License for the specific language governing permissions and
-- limitations under the License.

{-# LANGUAGE ConstraintKinds #-}
{-# LANGUAGE DataKinds #-}
{-# LANGUAGE FlexibleContexts #-}
{-# LANGUAGE OverloadedStrings #-}
{-# LANGUAGE RankNTypes #-}
{-# LANGUAGE ScopedTypeVariables #-}
{-# LANGUAGE TypeFamilies #-}
{-# LANGUAGE ViewPatterns #-}
{-# LANGUAGE TypeApplications #-}

module TensorFlow.Gradient
    ( GradientCompatible
    , gradients
    ) where

import Control.Monad (forM, zipWithM)
import Control.Monad.State.Strict (State, evalState, gets, modify)
import Data.ByteString (ByteString)
import Data.Complex (Complex)
import Data.ProtoLens.Default(def)
import Data.Int (Int32, Int64)
import Data.Foldable (foldlM)
import Data.List (foldl', sortBy)
import Data.Map.Strict (Map)
import qualified Data.IntSet as IntSet
import Data.Maybe (fromMaybe, maybeToList, mapMaybe)
import Data.Ord (comparing)
import Data.ProtoLens.TextFormat (showMessage)
import Data.Set (Set)
import Data.Text (Text)
import Data.Tuple (swap)
import Lens.Family2 (Lens', view, (&), (^.), (.~), (%~))
import Lens.Family2.State.Strict (uses)
import Lens.Family2.Stock (at, intAt)
import Lens.Family2.Unchecked (lens, iso)
import Prelude hiding (sum, tanh)
import Text.Printf (printf)
import qualified Data.Graph.Inductive.Basic as FGL
import qualified Data.Graph.Inductive.Graph as FGL
import qualified Data.Graph.Inductive.PatriciaTree as FGL
import qualified Data.Graph.Inductive.Query.DFS as FGL
import qualified Data.IntMap.Strict as IntMap
import qualified Data.Map.Strict as Map
import qualified Data.Set as Set
import qualified Data.Text as Text

import qualified TensorFlow.GenOps.Core as CoreOps
import TensorFlow.Build
    ( MonadBuild
    , Build
    , build
    , renderedNodeDefs
    , opDef
    , opAttr
    , opInputs
    )
import TensorFlow.BuildOp
import TensorFlow.Ops
    ( addN
    , broadcastGradientArgs
    , expandDims
    , fill
    , matMul
    , matMul'
    , reducedShape
    , reluGrad
    , tanh
    , tanhGrad
    , reshape
    , scalar
    , shape
    , softmaxCrossEntropyWithLogits
    , sum
    , scalarize
    , vector
    , zerosLike
    )
import TensorFlow.Output
    ( NodeName(..)
    , Output(..)
    , OutputIx(..)
    , outputIndex
    )
import TensorFlow.Tensor
    ( Tensor(..)
    , Value
    , render
    , expr
    , Rendered
    , tensorNodeName
    , renderedOutput
    , renderValue
    , ToTensor(..)
    )
import TensorFlow.Types (Attribute, OneOf, TensorType, attrLens)
import Proto.Tensorflow.Core.Framework.NodeDef (NodeDef)
import Proto.Tensorflow.Core.Framework.NodeDef_Fields
    ( attr, input, op, name)

type GradientCompatible a =
    -- TODO(fmayle): MaxPoolGrad doesn't support Double for some reason.
    (Num a, OneOf '[ Float, Complex Float, Complex Double ] a)

-- TODO(fmayle): Support control flow.
-- TODO(fmayle): Support gate_gradients-like option to avoid race conditions.
-- TODO(fmayle): Do we need to consider control inputs? See _PendingCount in
-- tensorflow/python/ops/gradients.py.
-- TODO(fmayle): Maybe store the gradient functions and numOutputs on the OpDef.


-- | Gradient of @y@ w.r.t. each element of @xs@.
gradients :: forall a v1 t m . ( MonadBuild m
                               , Rendered t
                               , ToTensor t
                               , GradientCompatible a
                               )
          => Tensor v1 a  -- ^ The output of the graph.
          -> [t a]        -- ^ Tensors for which gradients are computed.
          -> m [Tensor Value a]
gradients y xs = build $ do
    -- The gradients are computed using "reverse accumulation", similarly to
    -- what is described here:
    -- https://en.wikipedia.org/wiki/Automatic_differentiation#The_chain_rule.2C_forward_and_reverse_accumulation
    --
    -- The code is summarised as follows:
    --
    -- 1. Create an fgl graph of the relevant nodes (ops) and edges (tensors).
    -- 2. Initialize the gradient of y to 1 (∂y/∂y = 1) and the rest of tensor's
    --    gradients to nothing.
    -- 3. Process the nodes in reverse topological order (i.e. each node comes
    --    after all of its outputs so that the output gradients for a node have
    --    been completely calculated before it is processed):
    --      a. Record the gradient for each of the node's output tensors (∂y/∂w
    --         for each output tensor w).
    --      b. Calculate the gradient of y w.r.t. each of the node's input
    --         tensors using the gradients of the node's output tensors.
    --
    --         Written differently, for each output tensor w and input tensor v:
    --           ∂y/∂w = ...            (calculated in previous steps)
    --           ∂w/∂v = ...            (op specific)
    --           ∂y/∂v = ∂y/∂w * ∂w/∂v  (technically, if tensor v is an input
    --                                   to multiple nodes, then this is only
    --                                   part of ∂y/∂v)
    --
    -- 4. Lookup the recorded gradient for each x in xs.

    y' <- renderValue y
    let yName = tensorNodeName y'
    yOne <- render $ fill (shape y') (scalar 1)
    -- TODO(fmayle): Move this into Build.hs and call it unsafeNodeDefFromName?
    nodeDefLookup :: (NodeName -> NodeDef) <- uses renderedNodeDefs $
        (\f x -> fromMaybe (error $ "no NodeDef found for " ++ show x) (f x))
        . flip Map.lookup
    let (gr, nodeMap) = createGraph yName nodeDefLookup
        xnodes = mapMaybe (\x -> nodeMap ^. (at . outputNodeName . renderedOutput $ x)) xs
        -- make a set of the nodes reachable from the xnodes
        -- The xnodes are not part of this set (unless reachable from another xnode)
        reachableSet = computeReachableSet xnodes gr

    -- Set gradient of y to one.
    -- TODO: nicer
    let initPending :: Map.Map FGL.Node (PendingGradients a)
            = Map.empty & (at (nodeMap Map.! yName)
                                . nonEmpty
                                . outputIxAt (outputIndex $ renderedOutput y')
                                . nonEmpty
                                .~ [yOne]
                                )
    -- Calculate the gradients of y w.r.t. each node in the graph.
    gradientMap <- graphGrads gr reachableSet initPending
    -- Lookup the gradients for each x.
    forM xs $ \x ->
        let Output i xName = renderedOutput x
        in maybe (render $ zerosLike $ toTensor x) return $ do
            n <- nodeMap ^. at xName
            gradientMap ^. at n . nonEmpty . outputIxAt i

-- | Compute a set of nodes reachable from the start nodes
--
-- the start nodes are excluded, unless reachable from another start node
computeReachableSet :: [FGL.Node] -> Graph -> IntSet.IntSet
computeReachableSet vs g =
  IntSet.fromList $ concatMap (drop 1 . FGL.preorder) (FGL.dff vs g)

outputIxAt :: OutputIx -> Lens' (IntMap.IntMap v) (Maybe v)
outputIxAt = intAt . unOutputIx

-- | Incomplete gradients of a node's outputs.
--
-- The lists represent partial sums. The key is an OutputIx sans newtype.
type PendingGradients a = IntMap.IntMap [Tensor Value a]

-- | Gradients of a node's outputs. The key is an OutputIx sans newtype.
-- TODO: precache the rendering?
type Gradients a = IntMap.IntMap (Tensor Value a)

-- | Graph of TensorFlow operations.
type Graph = FGL.Gr NodeDef EdgeLabel

-- | Data associated with an edge.
--
-- Pair of
--   1. Output index of a tensor from the source node.
--   2. Input index that the tensor connects to on the destination node.
type EdgeLabel = (OutputIx, OutputIx)


-- | State used for calculating gradients.
data GradientsState a = GradientsState
                      { _gradientsPending :: !(Map FGL.Node (PendingGradients a))
                      , _gradientsResult  :: !(Map FGL.Node (Gradients a))
                      }

gradientsPending :: Lens' (GradientsState a) (Map FGL.Node (PendingGradients a))
gradientsPending = lens _gradientsPending (\x y -> x { _gradientsPending = y })

gradientsResult :: Lens' (GradientsState a) (Map FGL.Node (Gradients a))
gradientsResult = lens _gradientsResult (\x y -> x { _gradientsResult = y })


-- TODO(fmayle): Use something like Data.List.Safe.
-- | Safe version of (!!).
safeIndex :: [a] -> Int -> Maybe a
_      `safeIndex` n | n < 0 = Nothing
[]     `safeIndex` _         = Nothing
(x:_)  `safeIndex` 0         = Just x
(_:xs) `safeIndex` n         = xs `safeIndex` (n-1)

-- Copy of http://hackage.haskell.org/package/lens-3.9.0.2/docs/Control-Lens-Iso.html#v%3anon
anon :: a -> (a -> Bool) -> Lens' (Maybe a) a
anon a p = iso (fromMaybe a) go where
  go b | p b       = Nothing
       | otherwise = Just b

non :: Eq a => a -> Lens' (Maybe a) a
non a = anon a (a==)

-- | Lens that defaults Nothing to mempty.
nonEmpty :: (Monoid (t v), Foldable t) => Lens' (Maybe (t v)) (t v)
nonEmpty = anon mempty null

-- TODO: strictness (e.g., foldlM')

-- | Calculate the gradients for every node in a graph.
graphGrads :: forall a. GradientCompatible a
           => Graph
           -> IntSet.IntSet
           -> Map FGL.Node (PendingGradients a)
           -- ^ Initial gradients (usually just 1 for the node of interest).
           -> Build (Map FGL.Node (Gradients a))
graphGrads gr reachableSet initPending = view gradientsResult <$> foldlM go initState nodeOrder
  where
    initState = GradientsState initPending Map.empty
    -- Reverse topological sort.
    nodeOrder = FGL.topsort . FGL.grev $ gr
    go :: GradientsState a -> Int -> Build (GradientsState a)
    go state node = do
        -- Aggregate the accumulated gradients for this node.
        outputGrads <-
                sumPendingGradient (state ^. gradientsPending . at node . nonEmpty)
        if null outputGrads
           then pure state
           else do
              let nextState = state & gradientsResult %~ Map.insert node outputGrads
              -- Only consider nodes that are reachable from the inputs to
              -- avoid calculating gradients that won't be used.
              if node `IntSet.member` reachableSet
                then do
                  let ctx = FGL.context gr node
                  inputGrads <- calculateInputGrads ctx outputGrads gr
                  -- Calculate the gradients for each of the node's inputs.
                  pure $ updatePendingGradients ctx inputGrads nextState
                else
                  pure nextState

-- | Reduce accumulated gradients for each output to one Tensor.
sumPendingGradient :: GradientCompatible a
                   => PendingGradients a -> Build (Gradients a)
sumPendingGradient = sequence . IntMap.mapMaybe f
  where
    f [] = Nothing
    f [x] = Just (pure x)
    f xs = Just (render $ addN xs)


-- | Calculate the gradients of a node's input tensors.
--
-- This is mostly just a wrapper around opGrad.
calculateInputGrads :: forall a. GradientCompatible a
                    => FGL.Context NodeDef EdgeLabel
                    -> Gradients a  -- ^ Output gradients of the node.
                    -> Graph
                    -> Build [Maybe (Tensor Value a)]
calculateInputGrads (inputEdges, _, nodeDef, _) outputGrads gr = do
    fullOutGrads <- fullOutputGrads (numOutputs nodeDef) (nodeDefName nodeDef)
                        outputGrads
    traverse (traverse render) $ opGrad (nodeDef ^. op) nodeDef inputTensors fullOutGrads
  where
    -- Create a tensor from an edge (technically an Output, but it seems less
    -- confusing to refer to it as a tensor here).
    edgeToTensor :: (EdgeLabel, FGL.Node) -> Output
    edgeToTensor ((i, _), n) =
        case FGL.lab gr n of
            Just edgeNodeDef -> Output i (NodeName $ edgeNodeDef ^. name)
            Nothing -> error $ "calculateInputGrads: missing input node for "
                               ++ Text.unpack (nodeDef ^. name)
    -- Input tensors, sorted by input index.
    inputTensors = map edgeToTensor $ sortBy (comparing (snd . fst)) inputEdges

-- | Convert a Map of gradients to a list, with zeros for missing outputs.
fullOutputGrads :: (TensorType a, Num a)
                => OutputIx  -- ^ Number of outputs.
                -> NodeName
                -> Gradients a
                -> Build [Tensor Value a]
fullOutputGrads n o gs =
    mapM (\i -> maybe (render $ zero i) return (gs ^. outputIxAt i)) [0..n-1]
  where
    -- A tensor of zeros with the same shape as the i'th output.
    zero i = zerosLike $ toT (Output i o)


-- | Update the pending gradients of a node's inputs.
updatePendingGradients :: forall a. (TensorType a, Num a)
                       => FGL.Context NodeDef EdgeLabel
                       -> [Maybe (Tensor Value a)]
                       -- ^ Gradient of each input tensor.
                       -> GradientsState a
                       -> GradientsState a
updatePendingGradients (inputEdges, _, nodeDef, _) inputGrads initState =
    foldl' go initState inputEdges
  where
    go :: GradientsState a -> (EdgeLabel, FGL.Node) -> GradientsState a
    go state ((outIndex, OutputIx inIndex), node) =
        case maybeGradient of
            Nothing -> state
            Just g ->
                -- Add to the list of pending gradients for this tensor.
                state & gradientsPending
                      . at node
                      . nonEmpty
                      . outputIxAt outIndex
                      . nonEmpty
                      %~ (g:)
      where
        badSizeErr = error $ printf "updatePendingGradients: bad input index \
                                    \%d for inputGrads of length %d in %s"
                                    inIndex (length inputGrads)
                                    (show (nodeDef ^. name))
        maybeGradient = fromMaybe badSizeErr (safeIndex inputGrads inIndex)


-- | Create a graph that includes a node and its transitive dependencies.
createGraph :: NodeName -> (NodeName -> NodeDef)
            -> (Graph, Map NodeName FGL.Node)
createGraph nodeName nodeDefLookup = (FGL.nmap nodeDefLookup graph, nodeMap)
  where
    -- Parse a tensor name.
    parseTensorName :: Text -> Maybe (NodeName, OutputIx)
    parseTensorName n
        | Text.null n        = error "parseTensorName: empty name"
        | Text.head n == '^' = Nothing  -- Control edge
        | otherwise          =
            let (nm, indexStr) = Text.breakOn ":" n
                index | Text.null indexStr = 0
                      | otherwise = read $ Text.unpack $ Text.tail indexStr
            in Just (NodeName nm, OutputIx index)

    -- Build a map from node name to outward edges.
    --
    -- The state is the set of visited nodes.
    collect :: Maybe (NodeName, OutputIx, OutputIx)
            -> NodeName
            -> State (Set NodeName)
                     (Map NodeName [(NodeName, OutputIx, OutputIx)])
    collect outgoingEdge nm = do
        let nextLookup = Map.singleton nm (maybeToList outgoingEdge)
        seen <- gets (Set.member nm)
        modify (Set.insert nm)
        if seen
            then pure nextLookup
            else do
                let inputs = nodeDefLookup nm ^. input
                    recurse inIndex (parentName, outIndex) =
                        collect (Just (nm, outIndex, inIndex)) parentName
                subEdgeLookups <-
                    zipWithM recurse [0..] $ mapMaybe parseTensorName inputs
                pure $ Map.unionsWith (++) (nextLookup:subEdgeLookups)

    edgeLookup = evalState (collect Nothing nodeName) Set.empty
    -- Associate an ID with each node name.
    nodeMap = Map.fromList $ zip (Map.keys edgeLookup) [0..]
    -- Create the graph.
    graph = FGL.mkGraph (swap <$> Map.toList nodeMap)
                        [ (nodeMap Map.! n, nodeMap Map.! m, (i, j))
                        | (n, edges) <- Map.toList edgeLookup
                        , (m, i, j) <- edges
                        ]

-- | Function to compute the gradient of y w.r.t. each input.
--
-- Let y be an arbitrary tensor
-- and [w_0, ..., w_n] be the output tensors of a node
-- and [v_0, ..., v_n] be the input tensors of the same node.
--
-- Given [∂y/∂w_0, ..., ∂y/∂w_n] and [v_0, ..., v_n], a GradientFunc computes
-- [∂y/∂v_0, ..., ∂y/∂v_n] for a particular op type.
--
-- A Nothing gradient is equivalent to zero (but allows for short circuiting
-- computation when all the gradients for something are Nothing).
type GradientFunc a = NodeDef
                    -> [Output]
                    -- ^ Input tensors.
                    -> [Tensor Value a]
                    -- ^ Gradient of y w.r.t. each output tensor.
                    -> [Maybe (Tensor Build a)]
                    -- ^ Gradient of y w.r.t. each input tensor.


-- TODO(fmayle): Assert the type is correct.
-- | Create a Tensor from an Output.
toT :: Output -> Tensor Build a
toT = Tensor . pure


-- | Wrapper around `TensorFlow.GenOps.Core.slice` that builds vectors from scalars for
-- simple slicing operations.
flatSlice :: forall v1 t . TensorType t
         => Tensor v1 t    -- ^ __input__
         -> Int32          -- ^ __begin__: specifies the offset into the first dimension of
                           -- 'input' to slice from.
         -> Int32          -- ^ __size__: specifies the number of elements of the first dimension
                           -- of 'input' to slice. If size is -1, all remaining elements in the dimension
                           -- are included in the slice (i.e. this is equivalent to setting
                           -- size = input.dim_size(0) - begin).
         -> Tensor Build t -- ^ __output__
flatSlice t begin size = CoreOps.slice t (vector [begin]) (vector [size])

nodeDefName :: NodeDef -> NodeName
nodeDefName = NodeName . view name

-- | Gradient helper for binary component wise operations
-- See https://github.com/tensorflow/tensorflow/blob/e9de087fa7f59c39bbe12ac2c83c5547c83f746c/tensorflow/core/ops/math_grad.cc#L329
gradForBinaryCwise :: ( OneOf '[ Int32, Int64, Float, Double, Complex Float, Complex Double ] t
                      )
                   => (Tensor v1 t, Tensor v1 t)
                   -> (Tensor v1 t, Tensor v1 t)
                   -> [ Maybe (Tensor Build t) ]
gradForBinaryCwise (x, gx) (y, gy) =
    [ Just dx
    , Just dy ]
  where
    dx = reshape (sum gx rx) sx
    dy = reshape (sum gy ry) sy
    sx = shape x
    sy = shape y
    (rx, ry) = broadcastGradientArgs sx sy

-- | The gradient function for an op type.
--
-- These implementations should match their python counterparts in:
-- third_party/tensorflow/python/ops/*_grad.py
opGrad :: forall a . GradientCompatible a => Text -> GradientFunc a

opGrad "Abs" _ [toT -> x] [dz] = [Just $ expr dz * signum x]
opGrad "Neg" _ [_] [dz] = [Just $ negate $ expr dz]
opGrad "Relu" _ [toT -> x] [dz] = [Just $ reluGrad dz x]
opGrad "ReluGrad" _ [_, toT -> x ] [dz] = [Just $ reluGrad dz x, Just $ CoreOps.zerosLike x]
opGrad "Tanh" _ [toT -> x] [dz] = [Just $ tanhGrad (tanh x) dz]

opGrad "Concat" _ _ix [dy]
    -- Concat concatenates input tensors
    --   x1 of shape s1 = [k1, ..., ki_1, ..., kn]
    --   x2 of shape s2 = [k1, ..., ki_2, ..., kn]
    --    .           .     .          .        .
    --    .           .     .          .        .
    --    .           .     .          .        .
    --   xm of shape sm = [k1, ..., ki_m, ..., kn]
    --  along dimension i to an output tensor
    --   y  of shape sy = [k1, ..., k, ..., kn]
    --  where k = sum ki = sum [ki_1,...,ki_m]
    --
    --  The incoming gradient dy from backpropagation is
    --   simply forwarded split across input tensors yielding dx.
    --   Forwarded gradients have shapes s = [s1, ..., sm].
    | m == 1    = Nothing : [Just $ expr dy]
    | otherwise = Nothing : map Just (dx `reshapeZip` s)
  where
    reshapeZip = zipWith reshape
    dx = CoreOps.splitV (fromIntegral m) dy ki _i
    s  :: [Tensor Build Int32]
    s  = map shape x
    x  :: [Tensor Build a]
    x  = map toT $ tail _ix
    -- i: concat dimension. Adjusted modulo n to handle negative indices.
    _i = toT (head _ix) `CoreOps.floorMod` n
    i  = reshape _i $ vector [1 :: Int32]
    -- sizes along concatenated dimension
    ki :: Tensor Build Int32
    ki = CoreOps.concat 0 $ map (\t -> CoreOps.slice t i $ vector [1 :: Int32]) s
    m  = length x
    n  = CoreOps.rank (head x)

opGrad "Square" _ [toT -> x] [dz] =
    -- TODO(fmayle): Handle complex numbers.
    -- TODO(fmayle): The python code makes dz a control dependency of the 2*x
    -- (for performance reasons?). Will need to put these functions in the Build
    -- monad to replicate that.
    [Just $ dz `CoreOps.mul` (2 * x)]

opGrad "Gather" _ [toT -> x, toT -> indices] [dz] =
    -- TODO(fmayle): The python version uses a better performance implementation
    -- when the shape is known without having to run the graph.
    -- TODO(fmayle): We shouldn't convert the result to a dense tensor. Sparse
    -- tensor support will require some thinking.
    [ Just $ CoreOps.unsortedSegmentSum values indices' numRows
    , Nothing
    ]
  where
    -- TODO(gnezdo): Use colocateWith but it requires Build monad.
    denseShape = shape (x :: Tensor Build a)
    numRows = scalarize $ flatSlice denseShape 0 1
    valuesShape = CoreOps.concat 0 [ allDimensions
                                   , flatSlice denseShape 1 (-1)
                                   ]
    values = reshape dz valuesShape
    -- TODO(fmayle): This could be either Int32 or Int64.
    indices' = reshape indices allDimensions :: Tensor Build Int32

opGrad "Max" _ [toT -> x, toT -> indices] [dz] =
    [Just $ indicators `CoreOps.div` numSelected * dz', Nothing]
  where
    sx = shape (x :: Tensor Build a)
    outputShapeKeptDims = reducedShape sx (indices :: Tensor Build Int32)
    y = CoreOps.max x indices
    y' = reshape y outputShapeKeptDims
    dz' = reshape dz outputShapeKeptDims
    indicators = CoreOps.cast $ CoreOps.equal y' x
    numSelected = reshape (sum indicators indices) outputShapeKeptDims

-- Min and Max have identical gradient implementations.
opGrad "Min" u v w = opGrad "Max" u v w

-- Element wise maximum gradient
-- See https://github.com/tensorflow/tensorflow/blob/e9de087fa7f59c39bbe12ac2c83c5547c83f746c/tensorflow/core/ops/math_grad.cc#L473
opGrad "Maximum" _ [toT -> x, toT -> y] [dz] =
    gradForBinaryCwise (x, gx) (y, gy)
  where
    xmask = CoreOps.greaterEqual x y
    gx = CoreOps.select xmask dz (CoreOps.zerosLike dz)
    gy = CoreOps.select (CoreOps.logicalNot xmask) dz (CoreOps.zerosLike dz)

opGrad "Sum" _ [toT -> x, toT -> indices] [dz] =
    [ Just $ CoreOps.tile grad tileScaling, Nothing ]
  where
    -- TODO(gnezdo): Implement the fast-path from math_grad._SumGrad.
    sx = shape (x :: Tensor Build a)
    outputShapeKeptDims = reducedShape sx (indices :: Tensor Build Int32)
    tileScaling = safeShapeDiv sx outputShapeKeptDims
    grad = reshape dz outputShapeKeptDims

opGrad "Mean" u v@[toT -> x, _] w =
    [Just $ dz `CoreOps.div` (CoreOps.stopGradient $ CoreOps.cast $ factor), Nothing]
  where
    [Just dz, Nothing] = opGrad "Sum" u v w
    inputShape = shape (x :: Tensor Build a)
    outputShape = shape (dz :: Tensor Build a)
    -- TODO(fmayle): Add fast path when shape is known.
    inputSize = CoreOps.prod inputShape $ rangeOfRank inputShape
    outputSize = CoreOps.prod outputShape $ rangeOfRank outputShape
    factor = safeShapeDiv inputSize outputSize

opGrad "Add" _ [toT -> x, toT -> y] [dz] =
    [ Just $ reshape (sum dz rx) sx
    , Just $ reshape (sum dz ry) sy ]
  where
    sx = shape (x :: Tensor Build a)
    sy = shape (y :: Tensor Build a)
    (rx, ry) = broadcastGradientArgs sx sy

-- Copies the gradients to all inputs
-- Not broadcasting
opGrad "AddN" _ inputs [dz] =
    map ((const . Just . expr) dz) inputs

opGrad "Sub" u v w =
    [Just x, Just (-y)]
  where
    [Just x, Just y] = opGrad "Add" u v w

opGrad "SoftmaxCrossEntropyWithLogits" _ [toT -> x, toT -> y] [dz, _] =
    [ Just $ expandDims dz (-1) * snd (softmaxCrossEntropyWithLogits x y)
    , Nothing ]

opGrad "Mul" _ [toT -> x, toT -> y] [dz] =
    -- TODO(fmayle): Handle complex numbers.
    [ Just $ reshape (sum (dz `CoreOps.mul` y) rx) sx
    , Just $ reshape (sum (x `CoreOps.mul` dz) ry) sy ]
  where
    sx = shape (x :: Tensor Build a)
    sy = shape (y :: Tensor Build a)
    (rx, ry) = broadcastGradientArgs sx sy

opGrad "Div" _ [toT -> x, toT -> y] [dz] =
    -- TODO(fmayle): Handle complex numbers.
    -- TODO(gnezdo): Provide Fractional instance and use '/' instead of div.
    [ Just $ reshape (sum (dz `CoreOps.div` y) rx) sx
    , Just $ reshape (sum (dz `CoreOps.mul` (negate x `CoreOps.div` (y * y)))
                         ry)
                sy
    ]
  where
    sx = shape (x :: Tensor Build a)
    sy = shape (y :: Tensor Build a)
    (rx, ry) = broadcastGradientArgs sx sy

opGrad "MatMul" nodeDef [toT -> x, toT -> y] [dz] =
    let transposeA = lookupAttr nodeDef "transpose_a"
        transposeB = lookupAttr nodeDef "transpose_b"
        transAttrs a b =
            (opAttr "transpose_a" .~ a) . (opAttr "transpose_b" .~ b)
    in case (transposeA, transposeB) of
       (False, False) ->
           [ Just $ matMul' (transAttrs False True) dz y
           , Just $ matMul' (transAttrs True False) x dz]
       (False, True) ->
           [ Just $ matMul dz y
           , Just $ matMul' (transAttrs True False) dz x]
       (True, False) ->
           [ Just $ matMul' (transAttrs False True) y dz
           , Just $ matMul x dz]
       (True, True) ->
           [ Just $ matMul' (transAttrs True True) y dz
           , Just $ matMul' (transAttrs True True) dz x]

opGrad "Transpose" _ [_, toT -> p] [dz] =
    [ Just $ CoreOps.transpose dz
            (CoreOps.invertPermutation p :: Tensor Build Int32)
    , Nothing
    ]

opGrad "Conv2D" nodeDef [toT -> x, toT -> y] [dz] =
    [ Just $ CoreOps.conv2DBackpropInput'
                ((opAttr "strides" .~ strides)
                    . (opAttr "padding" .~ padding)
                    . (opAttr "use_cudnn_on_gpu" .~ useCudnnOnGpu)
                    . (opAttr "data_format" .~ dataFormat))
                (shape x) y dz
    , Just $ CoreOps.conv2DBackpropFilter'
                ((opAttr "strides" .~ strides)
                    . (opAttr "padding" .~ padding)
                    . (opAttr "use_cudnn_on_gpu" .~ useCudnnOnGpu)
                    . (opAttr "data_format" .~ dataFormat))
                x (shape y) dz
    ]
  where
    strides = lookupAttr nodeDef "strides" :: [Int64]
    padding = lookupAttr nodeDef "padding" :: ByteString
    useCudnnOnGpu = lookupAttr nodeDef "use_cudnn_on_gpu" :: Bool
    dataFormat = lookupAttr nodeDef "data_format" :: ByteString

opGrad "Conv2DBackpropInput" nodeDef [_, toT -> x, toT -> y] [dz] =
    [ Nothing
    , Just $ CoreOps.conv2DBackpropFilter'
                ((opAttr "strides" .~ strides)
                    . (opAttr "padding" .~ padding)
                    . (opAttr "use_cudnn_on_gpu" .~ useCudnnOnGpu)
                    . (opAttr "data_format" .~ dataFormat))
                dz (shape x) y
    , Just $ CoreOps.conv2D'
                ((opAttr "strides" .~ strides)
                    . (opAttr "padding" .~ padding)
                    . (opAttr "use_cudnn_on_gpu" .~ useCudnnOnGpu)
                    . (opAttr "data_format" .~ dataFormat))
                dz x
    ]
  where
    strides = lookupAttr nodeDef "strides" :: [Int64]
    padding = lookupAttr nodeDef "padding" :: ByteString
    useCudnnOnGpu = lookupAttr nodeDef "use_cudnn_on_gpu" :: Bool
    dataFormat = lookupAttr nodeDef "data_format" :: ByteString

opGrad "MaxPool" nodeDef [toT -> x] [dz] =
    [ Just $ CoreOps.maxPoolGrad'
                ((opAttr "ksize" .~ ksize)
                    . (opAttr "strides" .~ strides)
                    . (opAttr "padding" .~ padding)
                    . (opAttr "data_format" .~ dataFormat))
                x output dz
    ]
  where
    output :: Tensor Build a
    output = toT $ Output 0 (nodeDefName nodeDef)
    ksize = lookupAttr nodeDef "ksize" :: [Int64]
    strides = lookupAttr nodeDef "strides" :: [Int64]
    padding = lookupAttr nodeDef "padding" :: ByteString
    dataFormat = lookupAttr nodeDef "data_format" :: ByteString

opGrad "Reshape" _ [toT -> x, _] [dz] = [Just $ reshape dz $ shape (x :: Tensor Build a), Nothing]
opGrad "ExpandDims" n xs@[toT -> _, _] dzs@[_] = opGrad "Reshape" n xs dzs
opGrad "Squeeze" _ [toT -> x] [dz] = [Just $ reshape dz $ shape (x :: Tensor Build a)]
opGrad "Pad" _ [toT -> x, toT -> padPattern] [dz] =
  [Just $ CoreOps.slice dz gradientSliceBegin gradientSliceSize, Nothing]
  where
    v1 = vector [1]
     -- For some reason rankx' has an empty shape
    rankx' = CoreOps.rank (x :: Tensor Build Float)
    rankx = CoreOps.reshape rankx' v1
    -- Size of column that is sliced from pad pattern
    padPatternSliceSize = CoreOps.concat 0 [rankx, v1]
    padPatternSliceBegin = vector [0, 0]
    padPatternSliced :: Tensor Build Int32 = CoreOps.slice padPattern padPatternSliceBegin padPatternSliceSize
    -- The slice of the pad pattern has the same rank as the pad pattern itself
    gradientSliceBegin = CoreOps.reshape padPatternSliced rankx
    gradientSliceSize = shape (x :: Tensor Build Float)

-- Gradient for Slice
-- Create an Nx2 padding where N is the rank of (grad of) Slice and the first
-- column represents how many zeros are to be prepended for each dimension, and the second
-- column indicates how many zeros are appended.
-- The number of zeros to prepend is the shape of the beginvec.
-- The number of zeros to append is the shape of the inputvec
-- elementwise-subtracted by both the beginvec and sizevec.
-- Some more reshaping is needed to assemble this tensor with the
-- right dimensions.
opGrad "Slice" _ [toT -> inputvec, toT -> beginvec, _] [dz] =
   [Just $ CoreOps.pad dz paddings, Nothing, Nothing]
  where
    v1 = vector [1 :: Int32]
    inputRank' = CoreOps.rank (inputvec :: Tensor Build Float)
    -- For some reason inputRank' has an empty shape
    inputRank = CoreOps.reshape inputRank' v1
    padShape = CoreOps.concat 0 [inputRank, v1]
    beforePad = CoreOps.reshape beginvec padShape
    afterPad = CoreOps.reshape (shape inputvec - shape dz - beginvec) padShape
    paddings = CoreOps.concat 1 [beforePad, afterPad]

-- TODO: This could be either Int32 or Int64.
opGrad "BatchToSpaceND" _ [_, toT @Int32 -> blockShape, toT @Int32 -> crops] [dz] =
  [Just $ CoreOps.spaceToBatchND dz blockShape crops, Nothing, Nothing]

-- TODO: This could be either Int32 or Int64.
opGrad "SpaceToBatchND" _ [_, toT @Int32 -> blockShape, toT @Int32 -> paddings] [dz] =
  [Just $ CoreOps.batchToSpaceND dz blockShape paddings, Nothing, Nothing]

opGrad "OneHot" _ _ _ = [Nothing, Nothing, Nothing, Nothing]
opGrad "TruncatedNormal" _ _ _ = [Nothing]

opGrad "RefIdentity" _ _ [dz] = [Just $ expr dz]
opGrad "Cast" nodeDef _ [dz] = [Just reverseCast]
  where
    -- TODO(gnezdo): too permissive, python only allows float types as src_type.
    reverseCast =
        pureOp [] $ pure (opDef "Cast"
                 & opAttr "DstT" .~ (lookupAttr nodeDef "SrcT" :: ByteString)
                 & opAttr "SrcT" .~ (lookupAttr nodeDef "DstT" :: ByteString)
                 & opInputs .~ [renderedOutput dz])

opGrad "DynamicStitch" nodeDef inputs [dz] =
    replicate halfLen Nothing ++ valuesGrads
  where
    halfLen =
        let len = length inputs
            half = len `div` 2
        in if 2 * half == len
           then half
           else error ("Uneven input size " ++ show (len, showMessage nodeDef))
    valuesGrads = [ Just $ CoreOps.gather dz (toT idx :: Tensor Build Int32)
                  | idx <- take halfLen inputs
                  ]

opGrad "DynamicPartition" nodeDef [toT -> xs, toT -> indices] dz =
    [ Just reconstructed, Nothing ]
  where
    reconstructed = CoreOps.reshape stitched
                    (CoreOps.shape (xs :: Tensor Build a) :: Tensor Build Int32)
    stitched = CoreOps.dynamicStitch partitionedIndices dz
    partitionedIndices = CoreOps.dynamicPartition np originalIndices indices
    np = lookupAttr nodeDef "num_partitions" :: Int64
    originalIndices =
        CoreOps.reshape (CoreOps.range 0 (CoreOps.size indices) 1) prefixShape
    prefixShape = shapeInt32 indices
    shapeInt32 t = CoreOps.shape t :: Tensor Build Int32

opGrad "Select" _ [toT -> c, toT -> x, _] [dz] =
    [ Nothing
    , Just $ CoreOps.select c dz zeros
    , Just $ CoreOps.select c zeros dz
    ]
  where zeros = CoreOps.zerosLike x

-- TODO(gnezdo): Unlike Python, no control dependency on dz.
opGrad "Log" _ [toT -> x] [dz] = [ Just $ dz `CoreOps.mul` CoreOps.inv x ]
-- TODO(gnezdo): Reuse the output instead of doing another exp,
-- though, it is probably CSE'd away anyway.
opGrad "Exp" _ [toT -> x] [dz] = [ Just $ dz `CoreOps.mul` CoreOps.exp x ]
opGrad "SparseSegmentSum" _ [toT -> x, toT -> y, toT -> t] [dz] =
    [ Just $ CoreOps.unsortedSegmentSum
             (CoreOps.gather dz (t :: Tensor Build Int32))
             (y :: Tensor Build Int32) inputRows
    , Nothing
    , Nothing
    ]
  where inputRows = flatSlice (shape (x :: Tensor Build a)) 0 1

opGrad "LabelClasses" _ _ _ = [Nothing, Nothing]
opGrad "LabelWeights" _ _ _ = [Nothing]
opGrad "Size" _ _ _ = [Nothing]

-- TODO (jcberentsen): Python implementation uses set_shape for
-- static shape inference, which is unsupported.
-- TODO: implement support for static shape inference
opGrad "Tile" _ [toT -> x, toT -> multiples] [dz] =
    [Just inputGrad, Nothing]
  where
    inputGrad = sum reshapedDz axes
    inputShape = shape (x :: Tensor Build a)
    packed = CoreOps.pack [multiples, inputShape]
    perm = vector [1, 0 :: Int32]
    splitShape = CoreOps.reshape (CoreOps.transpose packed perm) allDimensions
    axes = CoreOps.range 0 (CoreOps.size splitShape) (2 :: Tensor Build Int32)
    reshapedDz = CoreOps.reshape dz splitShape

opGrad "ResizeBilinear" nodeDef [toT -> x, _] [dz] =
    [ Just $ CoreOps.resizeBilinearGrad'
               (opAttr "align_corners" .~ align)
               (CoreOps.cast dz)
               x

    , Nothing
    ]
  where
    align = lookupAttr nodeDef "align_corners" :: Bool

opGrad "ZerosLike" _ _ _ = [Nothing]
opGrad "Fill" _ _ [dz] = [Nothing, Just $ sum dz rx]
  where
    rx = rangeOfRank dz

-- Treat read ops as an identity function on the variable. This allows us to
-- take gradients w.r.t. to the variable handle instead of the result of a read
-- op. If a variable is read multiple times, the gradients will propagate back
-- through each read.
opGrad "ReadVariableOp" _ _ [dz] = [Just $ expr dz]

opGrad "Const" _ _ _ = [Nothing, Nothing]
<<<<<<< HEAD
opGrad "Placeholder" _ _ _ = []
opGrad "StopGradient" _ _ _ = [Nothing]
=======
>>>>>>> 7316062c
opGrad "VarHandleOp" _ _ _ = []

opGrad "Sqrt" _ [toT -> x] [dz] = [Just $ sq' `CoreOps.mul` dz]
  where
    sq' = scalar 1 `CoreOps.div` (scalar 2 `CoreOps.mul` CoreOps.sqrt x)

opGrad n nodeDef ins grads =
    error $ "no gradient implemented for " ++
            show (n, length ins, length grads, showMessage nodeDef, ins)

-- | The number of outputs for an op type.
numOutputs :: NodeDef -> OutputIx
numOutputs o =
    case o ^. op of
        "Abs" -> 1
        "Add" -> 1
        "AddN" -> 1
        "BatchToSpaceND" -> 1
        "Cast" -> 1
        "Const" -> 1
        "Concat" -> 1
        "Conv2D" -> 1
        "Conv2DBackpropInput" -> 1
        "Div" -> 1
        "DynamicStitch" -> 1
        "DynamicPartition" ->
            fromIntegral (lookupAttr o "num_partitions" :: Int64)
        "Exp" -> 1
        "ExpandDims" -> 1
        "Gather" -> 1
        "LabelClasses" -> 1
        "LabelWeights" -> 1
        "Log" -> 1
        "MatMul" -> 1
        "Max" -> 1
        "Maximum" -> 1
        "MaxPool" -> 1
        "Mean" -> 1
        "Min" -> 1
        "Mul" -> 1
        "Neg" -> 1
        "Pad" -> 1
        "Placeholder" -> 1
        "StopGradient" -> 1
        "OneHot" -> 1
        "ReadVariableOp" -> 1
        "RefIdentity" -> 1
        "Relu" -> 1
        "ReluGrad" -> 1
        "Reshape" -> 1
        "Select" -> 1
        "Size" -> 1
        "Slice" -> 1
        "SoftmaxCrossEntropyWithLogits" -> 2
        "SpaceToBatchND" -> 1
        "SparseSegmentSum" -> 1
        "Square" -> 1
        "Squeeze" -> 1
        "Sqrt" -> 1
        "Sub" -> 1
        "Sum" -> 1
        "Tanh" -> 1
        "Tile" -> 1
        "ResizeBilinear" -> 1
        "Transpose" -> 1
        "TruncatedNormal" -> 1
        "VarHandleOp" -> 1
        "Variable" -> 1
        "ZerosLike" -> 1
        "Fill" -> 1
        _ -> error $ "numOutputs not implemented for " ++ show (o ^. op)

-- Divides `x / y` assuming `x, y >= 0`, treating `0 / 0 = 0`
safeShapeDiv :: Tensor v1 Int32 -> Tensor v2 Int32 -> Tensor Build Int32
safeShapeDiv x y = x `CoreOps.div` (CoreOps.maximum y 1)

allDimensions :: Tensor Build Int32
allDimensions = vector [-1 :: Int32]

rangeOfRank :: forall v1 t. TensorType t => Tensor v1 t -> Tensor Build Int32
rangeOfRank x = CoreOps.range 0 (CoreOps.rank x) 1

lookupAttr ::  Attribute a1 => NodeDef -> Text -> a1
lookupAttr nodeDef attrName = nodeDef ^. attr . at attrName . non def . attrLens<|MERGE_RESOLUTION|>--- conflicted
+++ resolved
@@ -858,11 +858,7 @@
 opGrad "ReadVariableOp" _ _ [dz] = [Just $ expr dz]
 
 opGrad "Const" _ _ _ = [Nothing, Nothing]
-<<<<<<< HEAD
-opGrad "Placeholder" _ _ _ = []
 opGrad "StopGradient" _ _ _ = [Nothing]
-=======
->>>>>>> 7316062c
 opGrad "VarHandleOp" _ _ _ = []
 
 opGrad "Sqrt" _ [toT -> x] [dz] = [Just $ sq' `CoreOps.mul` dz]
