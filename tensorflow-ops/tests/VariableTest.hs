--- conflicted
+++ resolved
@@ -26,23 +26,14 @@
 import Test.HUnit ((@=?))
 
 main :: IO ()
-<<<<<<< HEAD
-main = googleTest [ testInitializedVariable
-                  , testInitializedVariableShape
-                  , testDependency
-                  , testRereadRef
-                  , testAssignAdd
-                  , testTargetZeros
-                  ]
-=======
 main = defaultMain
             [ testInitializedVariable
             , testInitializedVariableShape
             , testDependency
             , testRereadRef
             , testAssignAdd
+            , testTargetZeros
             ]
->>>>>>> a7a2be21
 
 testInitializedVariable :: Test
 testInitializedVariable =
