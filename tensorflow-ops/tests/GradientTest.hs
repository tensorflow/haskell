-- Copyright 2016 TensorFlow authors.
--
-- Licensed under the Apache License, Version 2.0 (the "License");
-- you may not use this file except in compliance with the License.
-- You may obtain a copy of the License at
--
--     http://www.apache.org/licenses/LICENSE-2.0
--
-- Unless required by applicable law or agreed to in writing, software
-- distributed under the License is distributed on an "AS IS" BASIS,
-- WITHOUT WARRANTIES OR CONDITIONS OF ANY KIND, either express or implied.
-- See the License for the specific language governing permissions and
-- limitations under the License.

{-# LANGUAGE OverloadedStrings #-}
{-# LANGUAGE NoMonomorphismRestriction #-}
{-# LANGUAGE ScopedTypeVariables #-}
{-# LANGUAGE FlexibleContexts #-}

import Data.Int (Int32, Int64)
import Data.List (sort)
import qualified Data.List as List
import Data.ProtoLens.TextFormat (showMessage)
import Test.Framework (defaultMain, Test)
import Lens.Family2 ((^..), (.~))

import Test.Framework.Providers.HUnit (testCase)
import Test.HUnit ((@=?), assertEqual)
import qualified Data.Vector as V
import System.Random (randomIO, randomRIO)
import Control.Monad(forM_, replicateM, zipWithM)
import Control.Monad.IO.Class (liftIO)

import qualified TensorFlow.Core as TF
import qualified TensorFlow.GenOps.Core as TF (max, tile, maximum)
import qualified TensorFlow.Gradient as TF
import qualified TensorFlow.Ops as TF hiding (zeroInitializedVariable)
import qualified TensorFlow.Output as TF
import qualified TensorFlow.Types as TF
import qualified TensorFlow.Variable as TF

import Proto.Tensorflow.Core.Framework.Graph (node)
import Proto.Tensorflow.Core.Framework.NodeDef (op)

testGradientSimple :: Test
testGradientSimple = testCase "testGradientSimple" $ do
    let grads = do
                x <- TF.render $ TF.scalar (3 :: Float)
                b <- TF.render $ TF.scalar (4 :: Float)
                let y = x `TF.mul` x `TF.add` b
                TF.gradients y [x, b]
    -- Assert that the gradients are right.
    [dx, db] <- TF.runSession $ grads >>= TF.run
    6 @=? TF.unScalar dx
    1 @=? TF.unScalar db
    -- Assert that the graph has the expected ops.
    let graphDef = TF.asGraphDef grads
    putStrLn $ showMessage graphDef
    let ops = graphDef ^.. node . traverse . op
        expected = [ "Const"
                   , "Mul"
                   , "Const"
                   , "Add"
                     -- Default output gradient of y.
                   , "Shape"
                   , "Const"
                   , "Fill"
                     -- Add gradient.
                   , "Shape"
                   , "Shape"
                   , "BroadcastGradientArgs"
                   , "Sum"
                   , "Sum"
                   , "Reshape"
                   , "Reshape"
                     -- Mul gradient.
                   , "Shape"
                   -- This Op gets dedup'd because the inputs are the same.
                   -- TODO(fmayle): The same would happen to the Mul and Sum ops
                   -- below if the gradient function didn't multiply one as
                   -- 'dz * y' and the other as 'x * dz'. We could change the
                   -- order, but I'm going to keep it the same as the python
                   -- version for now.
                   --
                   -- , "Shape"
                   , "BroadcastGradientArgs"
                   , "Mul"
                   , "Mul"
                   , "Sum"
                   , "Sum"
                   , "Reshape"
                   , "Reshape"
                     -- AddN to combine x's output gradients.
                   , "AddN"
                   ]
    sort expected @=? sort ops

testGradientDisconnected :: Test
testGradientDisconnected = testCase "testGradientDisconnected" $ do
    let grads = do
            x <- TF.render $ TF.scalar (3 :: Float)
            b <- TF.render $ TF.scalar (4 :: Float)
            TF.gradients x [x, b]
    -- Assert that the gradients are right.
    [dx, db] <- TF.runSession $ grads >>= TF.run
    1 @=? TF.unScalar dx
    0 @=? TF.unScalar db
    -- Assert that the graph has the expected ops.
    let graphDef = TF.asGraphDef grads
    putStrLn $ showMessage graphDef
    let ops = graphDef ^.. node . traverse . op
        expected = [ "Const"
                   , "Const"
                     -- Default output gradient of x.
                   , "Shape"
                   , "Const"
                   , "Fill"
                     -- Default output gradient of b.
                   , "ZerosLike"
                   ]
    sort expected @=? sort ops


-- Test that identical "stateful" ops work with createGraph.
testCreateGraphStateful :: Test
testCreateGraphStateful = testCase "testCreateGraphStateful" $ do
    [dx, dy] <- TF.runSession $ do
        let shape = TF.constant (TF.Shape [1]) [1]
        x :: TF.Tensor TF.Value Float <- TF.truncatedNormal shape
        y :: TF.Tensor TF.Value Float <- TF.truncatedNormal shape
        TF.gradients (TF.expr x + TF.expr y * 3) [x, y] >>= TF.run
    -- If this test fails, it will likely be caused by an exception within
    -- `TF.gradients`. These asserts are extra.
    1 @=? TF.unScalar dx
    3 @=? TF.unScalar dy


-- Test that name scopes work with createGraph.
testCreateGraphNameScopes :: Test
testCreateGraphNameScopes = testCase "testCreateGraphNameScopes" $ do
    [dx] <- TF.runSession $ do
        let shape = TF.constant (TF.Shape [1]) [1]
        x :: TF.Tensor TF.Value Float <-
            TF.withNameScope "foo" (TF.truncatedNormal shape)
        TF.gradients x [x] >>= TF.run
    -- If this test fails, it will likely be caused by an exception within
    -- `TF.gradients`. This assert is extra.
    1 @=? TF.unScalar dx


-- Test that createGraph can handle graphs with diamond shapes.
testDiamond :: Test
testDiamond = testCase "testDiamond" $ do
    [dx] <- TF.runSession $ do
        x <- TF.render $ TF.vector [1]
        let y = x `TF.mul` x
            z = y*y
        TF.gradients z [x] >>= TF.run
    (4 :: Float) @=? TF.unScalar dx


testAddNGradient :: Test
testAddNGradient = testCase "testAddNGradient" $ do
    [dx] <- TF.runSession $ do
        x <- TF.render $ TF.vector [1, 2, 0 :: Float]
        let y = TF.addN [x, x]
        TF.gradients y [x] >>= TF.run
    V.fromList [2, 2, 2 :: Float] @=? dx


testMaxGradient :: Test
testMaxGradient = testCase "testMaxGradient" $ do
    [dx] <- TF.runSession $ do
        x <- TF.render $ TF.vector [1, 2, 3, 0, 1 :: Float]
        let y = TF.max x (0 :: TF.Tensor TF.Build Int32)
        TF.gradients y [x] >>= TF.run
    V.fromList [0, 0, 1, 0, 0 :: Float] @=? dx

<<<<<<< HEAD
testConcatGradient :: Test
testConcatGradient = testCase "testConcatGradient" $ do
    [dv,dv'] <- TF.runSession $ do
        v  <- TF.render $ TF.vector [1 :: Float]
        v' <- TF.render $ TF.vector [2 :: Float]
        let y = TF.concat (TF.scalar 0) [ v, v' ]
        TF.gradients y [v,v'] >>= TF.run
    V.fromList [1 :: Float] @=? dv
    V.fromList [1 :: Float] @=? dv'
    [dw,dw'] <- TF.runSession $ do
        w  <- TF.render $ TF.vector [1,2,3,4 :: Float]
        w' <- TF.render $ TF.vector [5,6,7,8 :: Float]
        let y = TF.concat (TF.scalar 0) [ w, w', w ]
        TF.gradients y [w,w'] >>= TF.run
    V.fromList [2,2,2,2 :: Float] @=? dw
    V.fromList [1,1,1,1 :: Float] @=? dw'

verifyConcatGradients :: [[Int64]] -> Int32  -> IO ()
verifyConcatGradients shapes concatDim = do
    let floatsFromShape :: [Int64] -> IO [Float]
        floatsFromShape shape = replicateM (fromIntegral $ List.product shape) randomIO
        constantZip = zipWithM $ \x shape -> TF.render $ TF.constant (TF.Shape shape) x
    inputGrads <- mapM floatsFromShape shapes
    inputs     <- mapM floatsFromShape shapes
    dinputs <- TF.runSession $ do
        inputTensors     <- inputs `constantZip` shapes
        inputGradTensors <- inputGrads `constantZip` shapes
        inputTensor      <- TF.render $ TF.concat (TF.scalar concatDim) inputTensors
        inputGradTensor  <- TF.render $ TF.concat (TF.scalar concatDim) inputGradTensors
        output           <- TF.render $ inputTensor `TF.mul` inputGradTensor
        TF.gradients output inputTensors >>= TF.run
    (V.fromList <$> inputGrads) @=? dinputs

-- This test checks that the gradient of a concat op
--   is correct along the first, second, and third dimension.
testConcatGradientSimple :: Test
testConcatGradientSimple = testCase "testConcatGradientSimple" $ do
    --   The following check is equivalent to ConcatTest._testGradientsSimple from
    --   tensorflow/tensorflow/compiler/tests/concat_ops_test.py
    verifyConcatGradients [[10,x,2] | x <- [1,2,6]] 1
    --   The following check is equivalent to ConcatTest._testGradientsFirstDim from
    --   tensorflow/tensorflow/compiler/tests/concat_ops_test.py
    verifyConcatGradients [[x,10,2] | x <- [1,2,6]] 0
    --   The following check is equivalent to ConcatTest._testGradientsLastDim from
    --   tensorflow/tensorflow/compiler/tests/concat_ops_test.py
    verifyConcatGradients [[10,2,x] | x <- [1,2,6]] 2


-- This test checks that the gradient of a concat op
--   along a random dimension across random shapes is as expected.
--   This test is inspired by ConcatTest._RunAndVerifyGradientsRandom from
--   tensorflow/tensorflow/compiler/tests/concat_ops_test.py, but also
--   verifies the gradient along negative concat dimensions.
testConcatRunAndVerifyGradientsRandom :: Test
testConcatRunAndVerifyGradientsRandom = testCase "testConcatRunAndVerifyGradientsRandom" $
    forM_ [1..5 :: Int] $ \_ -> do
        (shapes' :: [Int64]) <- replicateM 5 $ randomRIO (1, 5)
        (numTensors :: Int)  <- randomRIO (2, 10)
        (concatDim :: Int)   <- randomRIO (-4, 4)
        (concatDimSizes :: [Int64]) <- replicateM numTensors $ randomRIO (1, 5)
        let update i xs x = take i xs ++ x: drop (i+1) xs
            concatDim'    = concatDim `mod` length shapes'
            shapes        = map (update concatDim' shapes') concatDimSizes
        verifyConcatGradients shapes $ fromIntegral concatDim
=======
-- run single test like this:
-- stack --docker --docker-image=$IMAGE_NAME test tensorflow-ops:GradientTest --test-arguments -t"*MaximumGrad*"
testMaximumGrad :: Test
testMaximumGrad = testCase "testMaximumGrad" $ do
    [gx, gy] <- TF.runSession $ do
        x <- TF.render $ TF.vector [0 :: Float]
        y <- TF.render $ TF.vector [0 :: Float]
        let z = TF.maximum x y
        TF.gradients z [x, y] >>= TF.run
    V.fromList [1] @=? gx
    V.fromList [1] @=? gy

testMaximumGradGrad :: Test
testMaximumGradGrad = testCase "testMaximumGradGrad" $ do
    [ggx] <- TF.runSession $ do
        x <- TF.render $ TF.vector [2 :: Float]
        y <- TF.render $ TF.vector [1 :: Float]
        let z = TF.maximum x y
        [gx, _gy] <- TF.gradients z [x, y]
        TF.gradients gx [x] >>= TF.run
    V.fromList [0] @=? ggx
>>>>>>> cac45d1c

testReluGrad :: Test
testReluGrad = testCase "testReluGrad" $ do
    [dx] <- TF.runSession $ do
        x <- TF.render $ TF.vector [2 :: Float]
        let y = TF.relu x
        TF.gradients y [x] >>= TF.run
    V.fromList [1] @=? dx

testReluGradGrad :: Test
testReluGradGrad = testCase "testReluGradGrad" $ do
    [dx] <- TF.runSession $ do
        x <- TF.render $ TF.vector [2 :: Float]
        let y = TF.relu x
        [y'] <- TF.gradients y [x]
        TF.gradients y' [x] >>= TF.run
    V.fromList [0] @=? dx

testFillGrad :: Test
testFillGrad = testCase "testFillGrad" $ do
    [dx] <- TF.runSession $ do
        x <- TF.render $ TF.scalar (9 :: Float)
        let shape = TF.vector [2, 3 :: Int32]
        let y = TF.fill shape x
        TF.gradients y [x] >>= TF.run
    V.fromList [6] @=? dx


testTileGrad :: Test
testTileGrad = testCase "testTileGrad" $ do
    [dx] <- TF.runSession $ do
        x <- TF.render $ TF.vector [5, 9 :: Float]
        let multiples = TF.vector [2 :: Int32]
        let y = TF.tile x multiples
        TF.gradients y [x] >>= TF.run
    V.fromList [2, 2] @=? dx


testTile2DGrad :: Test
testTile2DGrad = testCase "testTileGrad2D" $ do
    (dx, shapeDX, shapeX) <- TF.runSession $ do
        let shape = TF.vector [3, 2 :: Int32]
        x <- TF.render $ TF.fill shape (TF.scalar (1::Float))
        let multiples = TF.vector [2, 3 :: Int32]
        let y = TF.tile x multiples

        [dx] <- TF.gradients y [x]
        TF.run (dx, TF.shape dx, TF.shape x)
    shapeX @=? (shapeDX :: V.Vector Int32)
    V.fromList [6, 6, 6, 6, 6, 6::Float] @=? (dx :: V.Vector Float)


matMulGradient :: Test
matMulGradient = testCase "matMulGradients" $ do

  let dfBuild = do
        x <- TF.render $ TF.zeros $ TF.Shape [3, 1 :: Int64]
        w <- TF.zeroInitializedVariable $ TF.Shape [1, 2 :: Int64]
        let f = x `TF.matMul` TF.readValue w :: TF.Tensor TF.Build Float
        dfs <- TF.gradients f [x]
        return (x, dfs)

  (xShape, dxShape) <- TF.runSession $ do
    (x, [dx]) <- TF.build dfBuild
    TF.run (TF.shape x, TF.shape dx)

  assertEqual "Shape of gradient must match shape of input" xShape (dxShape :: V.Vector Int32)


-- test that gradient of matMul can be taken gradient of
matMulGradGrad :: Test
matMulGradGrad = testCase "matMulGradGrad" $ do
  let width = 2 :: Int64
      batch = 4 :: Int64

  let tower = do
        x <- TF.render $ TF.zeros $ TF.Shape [batch, 1]
        w <- TF.zeroInitializedVariable $ TF.Shape [1, width]
        let f = x `TF.matMul` TF.readValue w
        [dfdx] <- TF.gradients f [x]
        let f'x = TF.reduceSum dfdx
        [dfdw] <- TF.gradients f'x [w] -- take gradient again (this time over w)
        return [TF.readValue w, TF.expr dfdw]

  TF.runSession $ do
    [w, dfdw] <- TF.build tower
    (wShape, dfdwShape) <- TF.run (TF.shape w, TF.shape dfdw)
    liftIO $ assertEqual "Shape of gradient must match input" wShape (dfdwShape :: V.Vector Int32)

    let step = w `TF.add` dfdw
    w0 <- TF.run step
    liftIO $ V.fromList [4, 4 :: Float] @=? w0


-- test that gradient of matMul deals correctly with transpose_a and transpose_b
matMulTransposeGradient :: (Bool, Bool) -> Test
matMulTransposeGradient txw = testCase ("matMulTransposeGradients " ++ show txw) $ do
  let (transposeX, transposeW) = txw

  let dfBuild = do
        let xShape = TF.Shape [3, 1 :: Int64]
        let xZeros = TF.zeros xShape
        x <- TF.render $ if transposeX then TF.matTranspose xZeros else xZeros
        variable <- TF.zeroInitializedVariable $ TF.Shape [1, 2 :: Int64]
        let wv = if transposeW then TF.matTranspose (TF.readValue variable) else TF.readValue variable
        let f = TF.matMul' (transAttrs transposeX transposeW) x wv :: TF.Tensor TF.Build Float
        w <- TF.render wv
        ds <- TF.gradients f [x, w]
        return (x, w, ds)

  TF.runSession $ do
    (x, w, [dx, dw]) <- TF.build dfBuild
    xShape <- TF.run $ TF.shape x
    dxShape <- TF.run $ TF.shape dx
    liftIO $ assertEqual "xShape must match dxShape" xShape (dxShape :: V.Vector Int32)

    wShape <- TF.run $ TF.shape w
    dwShape <- TF.run $ TF.shape dw
    liftIO $ assertEqual "wShape must match dwShape" wShape (dwShape :: V.Vector Int32)

transAttrs :: (TF.Attribute a,
               TF.Attribute b) =>
              a -> b -> TF.OpDef -> TF.OpDef
transAttrs a b =
  (TF.opAttr "transpose_a" .~ a) . (TF.opAttr "transpose_b" .~ b)

main :: IO ()
main = defaultMain
            [ testGradientSimple
            , testGradientDisconnected
            , testCreateGraphStateful
            , testCreateGraphNameScopes
            , testDiamond
            , testAddNGradient
            , testMaxGradient
<<<<<<< HEAD
            , testConcatGradient
            , testConcatGradientSimple
            , testConcatRunAndVerifyGradientsRandom
=======
            , testMaximumGrad
            , testMaximumGradGrad
>>>>>>> cac45d1c
            , testReluGrad
            , testReluGradGrad
            , testFillGrad
            , testTileGrad
            , testTile2DGrad
            , matMulGradient
            , matMulGradGrad
            , matMulTransposeGradient (False, False)
            , matMulTransposeGradient (False, True)
            , matMulTransposeGradient (True, False)
            , matMulTransposeGradient (True, True)
            ]<|MERGE_RESOLUTION|>--- conflicted
+++ resolved
@@ -176,7 +176,6 @@
         TF.gradients y [x] >>= TF.run
     V.fromList [0, 0, 1, 0, 0 :: Float] @=? dx
 
-<<<<<<< HEAD
 testConcatGradient :: Test
 testConcatGradient = testCase "testConcatGradient" $ do
     [dv,dv'] <- TF.runSession $ do
@@ -241,7 +240,7 @@
             concatDim'    = concatDim `mod` length shapes'
             shapes        = map (update concatDim' shapes') concatDimSizes
         verifyConcatGradients shapes $ fromIntegral concatDim
-=======
+
 -- run single test like this:
 -- stack --docker --docker-image=$IMAGE_NAME test tensorflow-ops:GradientTest --test-arguments -t"*MaximumGrad*"
 testMaximumGrad :: Test
@@ -263,7 +262,6 @@
         [gx, _gy] <- TF.gradients z [x, y]
         TF.gradients gx [x] >>= TF.run
     V.fromList [0] @=? ggx
->>>>>>> cac45d1c
 
 testReluGrad :: Test
 testReluGrad = testCase "testReluGrad" $ do
@@ -399,14 +397,11 @@
             , testDiamond
             , testAddNGradient
             , testMaxGradient
-<<<<<<< HEAD
             , testConcatGradient
             , testConcatGradientSimple
             , testConcatRunAndVerifyGradientsRandom
-=======
             , testMaximumGrad
             , testMaximumGradGrad
->>>>>>> cac45d1c
             , testReluGrad
             , testReluGradGrad
             , testFillGrad
